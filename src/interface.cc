#include "bindings.h"
#include "interface.h"
#include "endpoint.h"
#include "device.h"

namespace NodeUsb {
	Persistent<FunctionTemplate> Interface::constructor_template;

<<<<<<< HEAD
	Interface::Interface(nodeusb_device_container* _device_container, const libusb_interface_descriptor* _interface_descriptor, uint32_t _idx_interface, uint32_t _idx_alt_setting) : ObjectWrap()  {
		device_container = _device_container;
		descriptor = _interface_descriptor;
		idx_interface = _idx_interface;
		idx_alt_setting = _idx_alt_setting;
=======
	Interface::Interface(Handle<Object> _device, struct nodeusb_device_container * const _device_container, const libusb_interface_descriptor* _interface_descriptor, uint32_t _idx_interface, uint32_t _idx_alt_setting) :
		device(Persistent<Object>::New(_device)),
		device_container(_device_container),
		descriptor(_interface_descriptor),
		idx_interface(_idx_interface),
		idx_alt_setting(_idx_alt_setting)
	{
>>>>>>> a91ce858
	}

	Interface::~Interface() {
		// TODO Close
		device.Dispose();
		DEBUG("Interface object destroyed")
	}

	void Interface::Initalize(Handle<Object> target) {
		DEBUG("Entering...")
		HandleScope  scope;
		Local<FunctionTemplate> t = FunctionTemplate::New(Interface::New);

		// Constructor
		t->InstanceTemplate()->SetInternalFieldCount(1);
		t->SetClassName(String::NewSymbol("Interface"));
		Interface::constructor_template = Persistent<FunctionTemplate>::New(t);

		Local<ObjectTemplate> instance_template = t->InstanceTemplate();

		// Constants
		// no constants at the moment
	
		// Properties
		instance_template->SetAccessor(V8STR("__idxInterface"), Interface::IdxInterfaceGetter);
		instance_template->SetAccessor(V8STR("__idxAltSetting"), Interface::IdxAltSettingGetter);

		// methods exposed to node.js
		NODE_SET_PROTOTYPE_METHOD(t, "getEndpoints", Interface::GetEndpoints); 
		NODE_SET_PROTOTYPE_METHOD(t, "detachKernelDriver", Interface::DetachKernelDriver); 
		NODE_SET_PROTOTYPE_METHOD(t, "attachKernelDriver", Interface::AttachKernelDriver); 
		NODE_SET_PROTOTYPE_METHOD(t, "claim", Interface::Claim); 
		NODE_SET_PROTOTYPE_METHOD(t, "release", Interface::Release); 
		NODE_SET_PROTOTYPE_METHOD(t, "setAlternateSetting", Interface::AlternateSetting); 
		NODE_SET_PROTOTYPE_METHOD(t, "isKernelDriverActive", Interface::IsKernelDriverActive);
		NODE_SET_PROTOTYPE_METHOD(t, "getExtraData", Interface::GetExtraData);

		// Make it visible in JavaScript
		target->Set(String::NewSymbol("Interface"), t->GetFunction());	
		DEBUG("Leave")
	}

	Handle<Value> Interface::New(const Arguments& args) {
		HandleScope scope;
		DEBUG("New Interface object created")

		// need libusb_device structure as first argument

		if (args.Length() != 4 || !args[0]->IsObject() || !args[1]->IsExternal() || !args[2]->IsUint32() ||  !args[3]->IsUint32()) {
			THROW_BAD_ARGS("Device::New argument is invalid. [object:device, int:idx_interface, int:idx_alt_setting!") // TODO
		}

		// assign arguments as local references
		Local<Object> device = Local<Object>::Cast(args[0]);
		Local<External> refDeviceContainer = Local<External>::Cast(args[1]);
		uint32_t idxInterface  = args[2]->Uint32Value();
		uint32_t idxAltSetting = args[3]->Uint32Value();

		nodeusb_device_container *deviceContainer = static_cast<nodeusb_device_container*>(refDeviceContainer->Value());
		const libusb_interface_descriptor *libusbInterfaceDescriptor = &((*deviceContainer->config_descriptor).interface[idxInterface]).altsetting[idxAltSetting];

		// create new Devicehandle object
		Interface *interface = new Interface(device, deviceContainer, libusbInterfaceDescriptor, idxInterface, idxAltSetting);
		// initalize handle

		// wrap created Device object to v8
		interface->Wrap(args.This());

#define LIBUSB_INTERFACE_DESCRIPTOR_STRUCT_TO_V8(name) \
		args.This()->Set(V8STR(#name), Uint32::New(interface->descriptor->name));
		LIBUSB_INTERFACE_DESCRIPTOR_STRUCT_TO_V8(bLength)
		LIBUSB_INTERFACE_DESCRIPTOR_STRUCT_TO_V8(bDescriptorType)
		LIBUSB_INTERFACE_DESCRIPTOR_STRUCT_TO_V8(bInterfaceNumber)
		LIBUSB_INTERFACE_DESCRIPTOR_STRUCT_TO_V8(bAlternateSetting)
		LIBUSB_INTERFACE_DESCRIPTOR_STRUCT_TO_V8(bNumEndpoints)
		LIBUSB_INTERFACE_DESCRIPTOR_STRUCT_TO_V8(bInterfaceClass)
		LIBUSB_INTERFACE_DESCRIPTOR_STRUCT_TO_V8(bInterfaceSubClass)
		LIBUSB_INTERFACE_DESCRIPTOR_STRUCT_TO_V8(bInterfaceProtocol)
		LIBUSB_INTERFACE_DESCRIPTOR_STRUCT_TO_V8(iInterface)
		LIBUSB_INTERFACE_DESCRIPTOR_STRUCT_TO_V8(extra_length)

		return args.This();
	}


	Handle<Value> Interface::IdxInterfaceGetter(Local<String> property, const AccessorInfo &info) {
		LOCAL(Interface, self, info.Holder())
		
		return scope.Close(Uint32::New(self->idx_interface));
	}

	Handle<Value> Interface::IdxAltSettingGetter(Local<String> property, const AccessorInfo &info) {
		LOCAL(Interface, self, info.Holder())
		
		return scope.Close(Uint32::New(self->idx_alt_setting));
	}

	Handle<Value> Interface::GetExtraData(const Arguments& args) {
		LOCAL(Interface, self, args.This())
		 
		int m = (*self->descriptor).extra_length;
		
		Local<Array> r = Array::New(m);
		
		for (int i = 0; i < m; i++) {
		  uint32_t c = (*self->descriptor).extra[i];
		  
		  r->Set(i, Uint32::New(c));
		}
		
		return scope.Close(r);
	}

	Handle<Value> Interface::IsKernelDriverActive(const Arguments& args) {
		LOCAL(Interface, self, args.This())

		OPEN_DEVICE_HANDLE_NEEDED(scope)

		int isKernelDriverActive = 0;
			
		CHECK_USB((isKernelDriverActive = libusb_kernel_driver_active(self->device_container->handle, self->descriptor->bInterfaceNumber)), scope)

		return scope.Close(Integer::New(isKernelDriverActive));
	}	
	
	Handle<Value> Interface::DetachKernelDriver(const Arguments& args) {
		LOCAL(Interface, self, args.This())
		OPEN_DEVICE_HANDLE_NEEDED(scope)

		CHECK_USB(libusb_detach_kernel_driver(self->device_container->handle, self->descriptor->bInterfaceNumber), scope)
		
		return Undefined();
	}

	/**
	 * Attach kernel driver to current interface; delegates to libusb_attach_kernel_driver()
	 */
	Handle<Value> Interface::AttachKernelDriver(const Arguments& args) {
		LOCAL(Interface, self, args.This())
		OPEN_DEVICE_HANDLE_NEEDED(scope)

		CHECK_USB(libusb_attach_kernel_driver(self->device_container->handle, self->descriptor->bInterfaceNumber), scope)
		
		return Undefined();
	}
	
	/**
	 * Claim current interface; delegates to libusb_claim_interface()
	 */
	Handle<Value> Interface::Claim(const Arguments& args) {
		LOCAL(Interface, self, args.This())
		OPEN_DEVICE_HANDLE_NEEDED(scope)
		CHECK_USB(libusb_claim_interface(self->device_container->handle, self->descriptor->bInterfaceNumber), scope)
		
		return Undefined();	
	}


	/**
	 * Releases current interface; delegates to libusb_release_interface()
	 * non-blocking!
	 */
	Handle<Value> Interface::Release(const Arguments& args) {
		LOCAL(Interface, self, args.This())

		OPEN_DEVICE_HANDLE_NEEDED(scope)

		// allocation of intermediate EIO structure
		EIO_NEW(release_request, release_req)

		// create default delegation
		EIO_DELEGATION(release_req, 0)
		
<<<<<<< HEAD
		release_req->handle = self->device_container->handle;
		release_req->interface_number = self->descriptor->bInterfaceNumber;

		EIO_CUSTOM(EIO_Release, release_req, EIO_After_Release);
=======
		release_req->interface = self;
		release_req->interface->Ref();

		eio_custom(EIO_Release, EIO_PRI_DEFAULT, EIO_After_Release, release_req);
>>>>>>> a91ce858
	
		return Undefined();		
	}
	
<<<<<<< HEAD
	void Interface::EIO_Release(uv_work_t *req) {
=======
	int Interface::EIO_Release(eio_req *req) {
		// Inside EIO Threadpool, so don't touch V8.
		// Be careful!

>>>>>>> a91ce858
		EIO_CAST(release_request, release_req)

		Interface * self = release_req->interface;
		libusb_device_handle * handle = self->device_container->handle;
		int interface_number          = self->descriptor->bInterfaceNumber;

		release_req->errcode = libusb_release_interface(handle, interface_number);
		if (release_req->errcode < LIBUSB_SUCCESS) {
			release_req->errsource = "release";
		}
<<<<<<< HEAD
		
		release_req->error->Set(V8STR("error_code"), Uint32::New(errcode));
	}

	void Interface::EIO_After_Release(uv_work_t *req) {
		EIO_CAST(release_request, release_req)
		EIO_AFTER(release_req)
		
		free(release_req);
=======

		// needed for EIO so that the EIO_After_Reset method will be called
		req->result = 0;

		return 0;
	}

	int Interface::EIO_After_Release(eio_req *req) {
		TRANSFER_REQUEST_FREE(release_request, interface);
>>>>>>> a91ce858
	}

	/**
	 * alternate setting for interface current interface; delegates to libusb_set_interface_alt_setting()
	 * non-blocking!
	 */
	Handle<Value> Interface::AlternateSetting(const Arguments& args) {
		LOCAL(Interface, self, args.This())
		
		if (args.Length() != 2 || args[0]->IsUint32()) {
			THROW_BAD_ARGS("Interface::AlternateSetting expects [uint32:setting] as first parameter")
		}
		
		OPEN_DEVICE_HANDLE_NEEDED(scope)

		// allocation of intermediate EIO structure
		EIO_NEW(alternate_setting_request, alt_req)

		// create default delegation
		EIO_DELEGATION(alt_req, 1)
		
		alt_req->interface = self;
		alt_req->interface->Ref();
		alt_req->alternate_setting = args[0]->Uint32Value();

<<<<<<< HEAD
		EIO_CUSTOM(EIO_AlternateSetting, alt_req, EIO_After_AlternateSetting);
=======
		eio_custom(EIO_AlternateSetting, EIO_PRI_DEFAULT, EIO_After_AlternateSetting, alt_req);
>>>>>>> a91ce858
	
		return Undefined();		
	}
	
<<<<<<< HEAD
	void Interface::EIO_AlternateSetting(uv_work_t *req) {
=======
	int Interface::EIO_AlternateSetting(eio_req *req) {
                // Inside EIO Threadpool, so don't touch V8.
                // Be careful!

>>>>>>> a91ce858
		EIO_CAST(alternate_setting_request, alt_req)

		Interface * self = alt_req->interface;
		libusb_device_handle * handle = self->device_container->handle;
		int interface_number          = self->descriptor->bInterfaceNumber;

		alt_req->errcode = libusb_set_interface_alt_setting(handle, interface_number, alt_req->alternate_setting);
		if (alt_req->errcode < LIBUSB_SUCCESS) {
			alt_req->errsource = "alt_setting";
		}
<<<<<<< HEAD
		
		alt_req->error->Set(V8STR("error_code"), Uint32::New(errcode));
	}

	void Interface::EIO_After_AlternateSetting(uv_work_t *req) {
		EIO_CAST(alternate_setting_request, alt_req)
		EIO_AFTER(alt_req)
		
		free(alt_req);
=======

		req->result = 0;
		
		return 0;
	}

	int Interface::EIO_After_AlternateSetting(eio_req *req) {
		TRANSFER_REQUEST_FREE(alternate_setting_request, interface);
>>>>>>> a91ce858
	}

	Handle<Value> Interface::GetEndpoints(const Arguments& args) {
		LOCAL(Interface, self, args.This())
		Local<Array> r = Array::New();

		// interate endpoints
		int numEndpoints = (*self->descriptor).bNumEndpoints;

		for (int i = 0; i < numEndpoints; i++) {
			Local<Value> args_new_endpoint[5] = {
				Local<Object>::New(self->device),
				External::New(self->device_container),
				Uint32::New(self->idx_interface),
				Uint32::New(self->idx_alt_setting),
				Uint32::New(i)
			};

			// create new object instance of class NodeUsb::Endpoint
			r->Set(i, Endpoint::constructor_template->GetFunction()->NewInstance(5, args_new_endpoint));
		}

		return r;
	}
}<|MERGE_RESOLUTION|>--- conflicted
+++ resolved
@@ -6,21 +6,12 @@
 namespace NodeUsb {
 	Persistent<FunctionTemplate> Interface::constructor_template;
 
-<<<<<<< HEAD
-	Interface::Interface(nodeusb_device_container* _device_container, const libusb_interface_descriptor* _interface_descriptor, uint32_t _idx_interface, uint32_t _idx_alt_setting) : ObjectWrap()  {
+	Interface::Interface(Handle<Object> _device, struct nodeusb_device_container * const _device_container, const libusb_interface_descriptor* _interface_descriptor, uint32_t _idx_interface, uint32_t _idx_alt_setting) : ObjectWrap() {
+		device = Persistent<Object>::New(_device);
 		device_container = _device_container;
 		descriptor = _interface_descriptor;
 		idx_interface = _idx_interface;
 		idx_alt_setting = _idx_alt_setting;
-=======
-	Interface::Interface(Handle<Object> _device, struct nodeusb_device_container * const _device_container, const libusb_interface_descriptor* _interface_descriptor, uint32_t _idx_interface, uint32_t _idx_alt_setting) :
-		device(Persistent<Object>::New(_device)),
-		device_container(_device_container),
-		descriptor(_interface_descriptor),
-		idx_interface(_idx_interface),
-		idx_alt_setting(_idx_alt_setting)
-	{
->>>>>>> a91ce858
 	}
 
 	Interface::~Interface() {
@@ -194,29 +185,17 @@
 		// create default delegation
 		EIO_DELEGATION(release_req, 0)
 		
-<<<<<<< HEAD
-		release_req->handle = self->device_container->handle;
-		release_req->interface_number = self->descriptor->bInterfaceNumber;
-
-		EIO_CUSTOM(EIO_Release, release_req, EIO_After_Release);
-=======
 		release_req->interface = self;
 		release_req->interface->Ref();
 
-		eio_custom(EIO_Release, EIO_PRI_DEFAULT, EIO_After_Release, release_req);
->>>>>>> a91ce858
+		EIO_CUSTOM(EIO_Release, release_req, EIO_After_Release);
 	
 		return Undefined();		
 	}
 	
-<<<<<<< HEAD
 	void Interface::EIO_Release(uv_work_t *req) {
-=======
-	int Interface::EIO_Release(eio_req *req) {
 		// Inside EIO Threadpool, so don't touch V8.
 		// Be careful!
-
->>>>>>> a91ce858
 		EIO_CAST(release_request, release_req)
 
 		Interface * self = release_req->interface;
@@ -227,27 +206,10 @@
 		if (release_req->errcode < LIBUSB_SUCCESS) {
 			release_req->errsource = "release";
 		}
-<<<<<<< HEAD
-		
-		release_req->error->Set(V8STR("error_code"), Uint32::New(errcode));
 	}
 
 	void Interface::EIO_After_Release(uv_work_t *req) {
-		EIO_CAST(release_request, release_req)
-		EIO_AFTER(release_req)
-		
-		free(release_req);
-=======
-
-		// needed for EIO so that the EIO_After_Reset method will be called
-		req->result = 0;
-
-		return 0;
-	}
-
-	int Interface::EIO_After_Release(eio_req *req) {
 		TRANSFER_REQUEST_FREE(release_request, interface);
->>>>>>> a91ce858
 	}
 
 	/**
@@ -273,23 +235,14 @@
 		alt_req->interface->Ref();
 		alt_req->alternate_setting = args[0]->Uint32Value();
 
-<<<<<<< HEAD
 		EIO_CUSTOM(EIO_AlternateSetting, alt_req, EIO_After_AlternateSetting);
-=======
-		eio_custom(EIO_AlternateSetting, EIO_PRI_DEFAULT, EIO_After_AlternateSetting, alt_req);
->>>>>>> a91ce858
 	
 		return Undefined();		
 	}
 	
-<<<<<<< HEAD
 	void Interface::EIO_AlternateSetting(uv_work_t *req) {
-=======
-	int Interface::EIO_AlternateSetting(eio_req *req) {
-                // Inside EIO Threadpool, so don't touch V8.
-                // Be careful!
-
->>>>>>> a91ce858
+        // Inside EIO Threadpool, so don't touch V8.
+        // Be careful!
 		EIO_CAST(alternate_setting_request, alt_req)
 
 		Interface * self = alt_req->interface;
@@ -300,26 +253,10 @@
 		if (alt_req->errcode < LIBUSB_SUCCESS) {
 			alt_req->errsource = "alt_setting";
 		}
-<<<<<<< HEAD
-		
-		alt_req->error->Set(V8STR("error_code"), Uint32::New(errcode));
 	}
 
 	void Interface::EIO_After_AlternateSetting(uv_work_t *req) {
-		EIO_CAST(alternate_setting_request, alt_req)
-		EIO_AFTER(alt_req)
-		
-		free(alt_req);
-=======
-
-		req->result = 0;
-		
-		return 0;
-	}
-
-	int Interface::EIO_After_AlternateSetting(eio_req *req) {
 		TRANSFER_REQUEST_FREE(alternate_setting_request, interface);
->>>>>>> a91ce858
 	}
 
 	Handle<Value> Interface::GetEndpoints(const Arguments& args) {
