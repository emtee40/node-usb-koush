var usb = exports = module.exports = require("bindings-shyp")("usb_bindings")
var events = require('events')
var util = require('util')

// Check that libusb was initialized.
if (usb.INIT_ERROR) {
	throw new Error('Could not initialize libusb. Check that your system has a usb controller.');
}

Object.keys(events.EventEmitter.prototype).forEach(function (key) {
	exports[key] = events.EventEmitter.prototype[key];
});

// convenience method for finding a device by vendor and product id
exports.findByIds = function(vid, pid) {
	var devices = usb.getDeviceList()

	for (var i = 0; i < devices.length; i++) {
		var deviceDesc = devices[i].deviceDescriptor
		if ((deviceDesc.idVendor == vid) && (deviceDesc.idProduct == pid)) {
			return devices[i]
		}
	}
}

usb.Device.prototype.timeout = 1000

usb.Device.prototype.open = function(){
	this.__open()
	this.interfaces = []
	var len = this.configDescriptor.interfaces.length
	for (var i=0; i<len; i++){
		this.interfaces[i] = new Interface(this, i)
	}
}

usb.Device.prototype.close = function(){
	this.__close()
	this.interfaces = null
}

Object.defineProperty(usb.Device.prototype, "configDescriptor", {
	get: function() {
		return this._configDescriptor || (this._configDescriptor = this.__getConfigDescriptor())
	}
});

usb.Device.prototype.interface = function(addr){
	if (!this.interfaces){
		throw new Error("Device must be open before searching for interfaces")
	}
	addr = addr || 0
	for (var i=0; i<this.interfaces.length; i++){
		if (this.interfaces[i].interfaceNumber == addr){
			return this.interfaces[i]
		}
	}
}

var SETUP_SIZE = usb.LIBUSB_CONTROL_SETUP_SIZE

usb.Device.prototype.controlTransfer =
function(bmRequestType, bRequest, wValue, wIndex, data_or_length, callback){
	var self = this
	var isIn = !!(bmRequestType & usb.LIBUSB_ENDPOINT_IN)
	var wLength

	if (isIn){
		if (!(data_or_length >= 0)){
			throw new TypeError("Expected size number for IN transfer (based on bmRequestType)")
		}
		wLength = data_or_length
	}else{
		if (!Buffer.isBuffer(data_or_length)){
			throw new TypeError("Expected buffer for OUT transfer (based on bmRequestType)")
		}
		wLength = data_or_length.length
	}

	// Buffer for the setup packet
	// http://libusbx.sourceforge.net/api-1.0/structlibusb__control__setup.html
	var buf = new Buffer(wLength + SETUP_SIZE)
	buf.writeUInt8(   bmRequestType, 0)
	buf.writeUInt8(   bRequest,      1)
	buf.writeUInt16LE(wValue,        2)
	buf.writeUInt16LE(wIndex,        4)
	buf.writeUInt16LE(wLength,       6)

	if (!isIn){
		data_or_length.copy(buf, SETUP_SIZE)
	}

	var transfer = new usb.Transfer(this, 0, usb.LIBUSB_TRANSFER_TYPE_CONTROL, this.timeout,
		function(error, buf, actual){
			if (callback){
				if (isIn){
					callback.call(self, error, buf.slice(SETUP_SIZE, SETUP_SIZE + actual))
				}else{
					callback.call(self, error)
				}
			}
		}
	)

	try {
		transfer.submit(buf)
	} catch (e) {
		process.nextTick(function() { callback.call(self, e); });
	}
	return this;
}

usb.Device.prototype.getStringDescriptor = function (desc_index, callback) {
	var langid = 0x0409;
	var length = 1024;
	this.controlTransfer(
		usb.LIBUSB_ENDPOINT_IN,
		usb.LIBUSB_REQUEST_GET_DESCRIPTOR,
		((usb.LIBUSB_DT_STRING << 8) | desc_index),
		langid,
		length,
		function (error, buf) {
			if (error) return callback(error);
			callback(undefined, buf.toString('utf16le', 2));
		}
	);
}

function Interface(device, id){
	this.device = device
	this.id = id
	this.altSetting = 0;
	this.__refresh()
}

Interface.prototype.__refresh = function(){
	this.descriptor = this.device.configDescriptor.interfaces[this.id][this.altSetting]
	this.interfaceNumber = this.descriptor.bInterfaceNumber
	this.endpoints = []
	var len = this.descriptor.endpoints.length
	for (var i=0; i<len; i++){
		var desc = this.descriptor.endpoints[i]
		var c = (desc.bEndpointAddress&usb.LIBUSB_ENDPOINT_IN)?InEndpoint:OutEndpoint
		this.endpoints[i] = new c(this.device, desc)
	}
}

Interface.prototype.claim = function(){
	this.device.__claimInterface(this.id)
}

Interface.prototype.release = function(closeEndpoints, cb){
	var self = this;
	if (typeof closeEndpoints == 'function') {
		cb = closeEndpoints;
		closeEndpoints = null;
	}

	if (!closeEndpoints || this.endpoints.length == 0) {
		next();
	} else {
		var n = self.endpoints.length;
		self.endpoints.forEach(function (ep, i) {
			if (ep.pollActive) {
				ep.once('end', function () {
					if (--n == 0) next();
				});
				ep.stopPoll();
			} else {
				if (--n == 0) next();
			}
		});
	}

	function next () {
		self.device.__releaseInterface(self.id, function(err){
			if (!err){
				self.altSetting = 0;
				self.__refresh()
			}
			cb.call(self, err)
		})
	}
}

Interface.prototype.isKernelDriverActive = function(){
	return this.device.__isKernelDriverActive(this.id)
}

Interface.prototype.detachKernelDriver = function() {
	return this.device.__detachKernelDriver(this.id)
};

Interface.prototype.attachKernelDriver = function() {
	return this.device.__attachKernelDriver(this.id)
};


Interface.prototype.setAltSetting = function(altSetting, cb){
	var self = this;
	this.device.__setInterface(this.id, altSetting, function(err){
		if (!err){
			self.altSetting = altSetting;
			self.__refresh();
		}
		cb.call(self, err)
	})

}

Interface.prototype.endpoint = function(addr){
	for (var i=0; i<this.endpoints.length; i++){
		if (this.endpoints[i].address == addr){
			return this.endpoints[i]
		}
	}
}

function Endpoint(device, descriptor){
	this.device = device
	this.descriptor = descriptor
	this.address = descriptor.bEndpointAddress
	this.transferType = descriptor.bmAttributes&0x03
}
util.inherits(Endpoint, events.EventEmitter)

Endpoint.prototype.timeout = 0

Endpoint.prototype.makeTransfer = function(timeout, callback){
	return new usb.Transfer(this.device, this.address, this.transferType, timeout, callback)
}

Endpoint.prototype.startPoll = function(nTransfers, transferSize, callback){
	if (this.pollTransfers){
		throw new Error("Polling already active")
	}

	nTransfers = nTransfers || 3;
	this.pollTransferSize = transferSize || this.descriptor.wMaxPacketSize;
	this.pollActive = true
	this.pollPending = 0

	var transfers = []
	for (var i=0; i<nTransfers; i++){
		transfers[i] = this.makeTransfer(0, callback)
	}
	return transfers;
}

Endpoint.prototype.stopPoll = function(){
	if (!this.pollTransfers) {
		throw new Error('Polling is not active.');
	}
	for (var i=0; i<this.pollTransfers.length; i++){
		this.pollTransfers[i].cancel()
	}
	this.pollActive = false
}

function InEndpoint(device, descriptor){
	Endpoint.call(this, device, descriptor)
}

exports.InEndpoint = InEndpoint
util.inherits(InEndpoint, Endpoint)
InEndpoint.prototype.direction = "in"

InEndpoint.prototype.transfer = function(length, cb){
	var self = this
	var buffer = new Buffer(length)

	function callback(error, buf, actual){
		cb.call(self, error, buffer.slice(0, actual))
	}

	try {
		this.makeTransfer(this.timeout, callback).submit(buffer)
	} catch (e) {
		process.nextTick(function() { cb.call(self, e); });
	}
	return this;
}

InEndpoint.prototype.startPoll = function(nTransfers, transferSize){
	var self = this
	this.pollTransfers = InEndpoint.super_.prototype.startPoll.call(this, nTransfers, transferSize, transferDone)

	function transferDone(error, buf, actual){
		if (!error){
			self.emit("data", buf.slice(0, actual))
		}else if (error.errno != usb.LIBUSB_TRANSFER_CANCELLED){
			self.emit("error", error)
			self.stopPoll()
		}

		if (self.pollActive){
			startTransfer(this)
		}else{
			self.pollPending--

			if (self.pollPending == 0){
				self.emit('end')
			}
		}
	}

	function startTransfer(t){
		try {
			t.submit(new Buffer(self.pollTransferSize), transferDone);
		} catch (e) {
			self.emit("error", e);
			self.stopPoll();
		}
	}

	this.pollTransfers.forEach(startTransfer)
	self.pollPending = this.pollTransfers.length
}



function OutEndpoint(device, descriptor){
	Endpoint.call(this, device, descriptor)
}
exports.OutEndpoint = OutEndpoint
util.inherits(OutEndpoint, Endpoint)
OutEndpoint.prototype.direction = "out"

OutEndpoint.prototype.transfer = function(buffer, cb){
	var self = this
	if (!buffer){
		buffer = new Buffer(0)
	}else if (!Buffer.isBuffer(buffer)){
		buffer = new Buffer(buffer)
	}

	function callback(error, buf, actual){
		if (cb) cb.call(self, error)
	}

	try {
		this.makeTransfer(this.timeout, callback).submit(buffer);
	} catch (e) {
		process.nextTick(function() { callback(e); });
	}

	return this;
}

OutEndpoint.prototype.transferWithZLP = function (buf, cb) {
	if (buf.length % this.descriptor.wMaxPacketSize == 0) {
		this.transfer(buf);
		this.transfer(new Buffer(0), cb);
	} else {
		this.transfer(buf, cb);
	}
<<<<<<< HEAD
}


OutEndpoint.prototype.startStream = function startStream(n_transfers, transfer_size){
	n_transfers = n_transfers || 3;
	transfer_size = transfer_size || this.descriptor.wMaxPacketSize;
	this.streamActive = true;
	this._streamTransfers = n_transfers;
	this._pendingTransfers = 0;
	var self = this
	process.nextTick(function(){
		for (var i=0; i<n_transfers; i++) self.emit('drain')
	})
}

function out_ep_callback(err, d){
	if (err) this.emit('error', err);
	this._pendingTransfers--;
	if (this._pendingTransfers < this._streamTransfers){
		this.emit('drain');
	}
	if (this._pendingTransfers <= 0 && this._streamTransfers == 0){
		this.emit('end');
	}
}

usb.OutEndpoint.prototype.write = function write(data){
	this.transfer(data, out_ep_callback);
	this._pendingTransfers++;
}

usb.OutEndpoint.prototype.stopStream = function stopStream(){
	this._streamTransfers = 0;
	this.streamActive = false;
	if (this._pendingTransfers === null) throw new Error('stopStream invoked on non-active stream.');
	if (this._pendingTransfers == 0) this.emit('end');
}

var hotplugListeners = 0;
exports.on('newListener', function(name) {
	if (name !== 'attach' && name !== 'detach') return;
	if (++hotplugListeners === 1) usb._enableHotplugEvents();
});

exports.on('removeListener', function(name) {
	if (name !== 'attach' && name !== 'detach') return;
	if (--hotplugListeners === 0) usb._disableHotplugEvents();
});
=======
}
>>>>>>> 68f366b8
<|MERGE_RESOLUTION|>--- conflicted
+++ resolved
@@ -354,43 +354,6 @@
 	} else {
 		this.transfer(buf, cb);
 	}
-<<<<<<< HEAD
-}
-
-
-OutEndpoint.prototype.startStream = function startStream(n_transfers, transfer_size){
-	n_transfers = n_transfers || 3;
-	transfer_size = transfer_size || this.descriptor.wMaxPacketSize;
-	this.streamActive = true;
-	this._streamTransfers = n_transfers;
-	this._pendingTransfers = 0;
-	var self = this
-	process.nextTick(function(){
-		for (var i=0; i<n_transfers; i++) self.emit('drain')
-	})
-}
-
-function out_ep_callback(err, d){
-	if (err) this.emit('error', err);
-	this._pendingTransfers--;
-	if (this._pendingTransfers < this._streamTransfers){
-		this.emit('drain');
-	}
-	if (this._pendingTransfers <= 0 && this._streamTransfers == 0){
-		this.emit('end');
-	}
-}
-
-usb.OutEndpoint.prototype.write = function write(data){
-	this.transfer(data, out_ep_callback);
-	this._pendingTransfers++;
-}
-
-usb.OutEndpoint.prototype.stopStream = function stopStream(){
-	this._streamTransfers = 0;
-	this.streamActive = false;
-	if (this._pendingTransfers === null) throw new Error('stopStream invoked on non-active stream.');
-	if (this._pendingTransfers == 0) this.emit('end');
 }
 
 var hotplugListeners = 0;
@@ -402,7 +365,4 @@
 exports.on('removeListener', function(name) {
 	if (name !== 'attach' && name !== 'detach') return;
 	if (--hotplugListeners === 0) usb._disableHotplugEvents();
-});
-=======
-}
->>>>>>> 68f366b8
+});